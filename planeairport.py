--- conflicted
+++ resolved
@@ -48,11 +48,8 @@
 # or descending (landing)
 # Print message accordinglys (or stuff it into a DB table)
 #
-<<<<<<< HEAD
-
-
-=======
->>>>>>> ca9545e8
+
+
 def analyseList(eventlist, dbconn, airport, runway, logToDB=False, debug=False,
                 printJSON=False, quiet=False):
     """
@@ -73,7 +70,6 @@
     middleplane = eventlist[int(len(eventlist) / 2)]
     #
     # Are we actually using this runway, or are we crossing it?
-<<<<<<< HEAD
     # Ue runway heading and middleplane heading to find out.
     
 #    print("Firstplane flight ", firstplane.flight, " lastplane flight ", lastplane.flight)
@@ -92,20 +88,6 @@
                   time.strftime("%F %H:%M:%S", time.localtime(lastplane.time)),
                   " on runway ", runway.name)
         event = "bump and go"
-=======
-    # Use runway heading and middleplane heading to find out.
-    #
-    
-    otherheading = runway.heading - 180
-    if otherheading < 0:
-        otherheading += 360
-    if not checkbearing(middleplane.track, runway.heading, 4) and not checkbearing(middleplane.track, otherheading, 4):
-        return
-    if firstplane.altitude >= lastplane.altitude: 
-        event = "landed at"
-    elif firstplane.altitude < lastplane.altitude:
-        event = "took off at"
->>>>>>> ca9545e8
     else:
         event = "dunno what to call this"
 
@@ -114,22 +96,13 @@
                                           type_of_event=event[0],
                                           flight=lastplane.flight, hex=lastplane.hex,
                                           runway=runway.name)
-<<<<<<< HEAD
-=======
-
-    
->>>>>>> ca9545e8
     if not quiet:
         if printJSON:
             print(airport_event.to_JSON())
         else:
             print("Plane", lastplane.hex, "as flight", lastplane.flight, event,
                   time.strftime("%F %H:%M:%S", time.localtime(lastplane.time)),
-<<<<<<< HEAD
                   " on runway ", runway.name)
-=======
-                  "on runway", runway.name)
->>>>>>> ca9545e8
 
 
     if logToDB:
@@ -182,12 +155,8 @@
             if tmplist:
                 analyseList(tmplist, dbconn, airport, runway, logToDB, debug, printJSON, quiet)
             tmplist = []
-<<<<<<< HEAD
             if plane.speed > 0:
                 tmplist.append(plane)
-=======
-            tmplist.append(plane)
->>>>>>> ca9545e8
 
         oldplane = plane
 
@@ -252,11 +221,6 @@
     airport = pr.readAirport(dbconn, args.airport, printQuery=args.debug)
     runways = pr.readRunways(dbconn, args.airport, printQuery=args.debug)
     for runway in runways:
-<<<<<<< HEAD
-=======
-        if args.debug:
-            print(runway.to_JSON())
->>>>>>> ca9545e8
         if not args.runways or args.runways == runway.name:
             cur = pr.queryReportsDB(dbconn, myhex=args.hexcodes, myStartTime=args.start_time, \
                                     myEndTime=args.end_time,
@@ -276,7 +240,6 @@
                 for plane in data:
                     if args.debug:
                         print(plane.to_JSON())
-<<<<<<< HEAD
                     if not oldplane or oldplane.hex != plane.hex:
                         if oldplane:
                             splitList(
@@ -288,20 +251,6 @@
                         else:
                             eventlist.append(plane)
 
-=======
-                    if not oldplane:
-                        eventlist.append(plane)
-                    elif oldplane.hex == plane.hex:
-                        eventlist.append(plane)
-                    else:
-                        splitList(
-                            eventlist, dbconn, logToDB=args.logToDB, debug=args.debug,
-                            airport=args.airport, runway=runway, printJSON=args.printJSON, quiet=args.quiet)
-                        eventlist = []
-                        eventlist.append(plane)
-                        
-                    oldplane = plane
->>>>>>> ca9545e8
                 data = pr.readReportsDB(cur, args.numRecs)
 
             if eventlist:
