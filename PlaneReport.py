--- conflicted
+++ resolved
@@ -36,11 +36,7 @@
 #
 # Use geographiclib for distance
 #
-<<<<<<< HEAD
 def geodistance(lat1, lon1, lat2, lon2):
-=======
-def geodistance(lon1, lat1, lon2, lat2):
->>>>>>> ca9545e8
     geod = Geodesic.WGS84
 
     g = geod.Inverse(lat1, lon1, lat2, lon2)
@@ -982,7 +978,7 @@
             psycopg2 exceptions on error
         """
         cur = dbconn.cursor()
-        sql = "DELETE from airport WHERE icao like '%s'" % self.icao
+        sql = "DELETE from runways WHERE airport like '%s' and name like '%s'" % (self.airport, self.name)
         if printQuery:
             print(cur.mogrify(sql))
         cur.execute(sql)
@@ -995,96 +991,36 @@
         return geodistance(self.lon, self.lat, plane.lon, plane.lat)
 
 
-def readAirport(dbconn, key, printQuery=None, preSql=None, postSql=None,
-                maxAltitude=None, minAltitude=None, numRecs=40000,
-                reporterLocation=None, minDistance=None, maxDistance=None):
-    """
-    Reads an Airport from the DB.
+def readRunways(dbconn, airport, printQuery=None, numRecs=100):
+    """
+    Reads an airport's runways from the DB.
 
     Args:
         dbconn: A psycopg2 DB connection
-        key: The ICAO 4 character name for the airport
+        airport: The conICAO 4 character name for the airport
         printQuery: Boolean that triggers printing of the SQL (optional)
-        preSql: SQL code to place before the main query (optional)
-        PostSql: SQL Code to place after the main query (optional)
-        maxAltitude: Look for report at or below this altitude in metres (optional)
-        minAltitude: Look for report at or above this altitude in metres (optional)
-        reporterLocation: Location of reporter as a WKB format position.
-            Required for distance queries (optional)
-        minDistance: Reports at or above this distance (metres) reporterLocation
-            is required (optional)
-        maxDistance: Reports at or below this distance (metres) reporterLocation
-            is required (optional)
 
     Returns:
-        An Airport object
+        An list of Runway objects
 
     Raises:
         psycopg2 exceptions
     """
+    runways = []
     cur = dbconn.cursor(cursor_factory=RealDictCursor)
     sql = '''
 		SELECT icao, iata, name, city, country, altitude, ST_X(location::geometry) as lon, ST_Y(location::geometry) as lat, location
 			FROM airport WHERE icao like \'%s\' ''' % key
 
-    conditions = 1
-
-    if maxAltitude:
-        if conditions:
-            sql = sql + " and "
-        sql = sql + (" altitude <= %s " % maxAltitude)
-        conditions += 1
-
-    if minAltitude:
-        if conditions:
-            sql = sql + " and "
-        sql = sql + (" altitude >= %s " % minAltitude)
-        conditions += 1
-
-    if reporterLocation and minDistance:
-        if conditions:
-            sql = sql + " and "
-        sql = sql + (" (ST_Distance(location, '%s') >= %s ) " %
-                     (reporterLocation, minDistance))
-        conditions += 1
-
-    if reporterLocation and maxDistance:
-        if conditions:
-            sql = sql + " and "
-        sql = sql + (" (ST_Distance(location, '%s') <= %s ) " %
-                     (reporterLocation, maxDistance))
-        conditions += 1
-
-    #
-    # preSql and postSql are for wrapping this query inside another query
-    #
-    if preSql:
-        sql = preSql + sql
-    if postSql:
-        sql = sql + postSql
-
-
     if printQuery:
         print(cur.mogrify(sql))
     cur.execute(sql)
-<<<<<<< HEAD
-    data = cur.fetchone()
+    data = cur.fetchmany(numRecs)
     if data:
         return Airport(icao=data['icao'], iata=data['iata'], name=data['name'], city=data['city'],
                        country=data['country'], altitude=int(data['altitude']), lat=data['lat'],
                        lon=data['lon'], location=data[
                            'location'])
-=======
-    airport_list = []
-    airports = cur.fetchmany(numRecs)
-    if airports:
-        for data in airports:
-            airport_list.append(Airport(icao=data['icao'], iata=data['iata'], name=data['name'], city=data['city'],
-                                        country=data['country'], altitude=int(data['altitude']), lat=data['lat'],
-                                        lon=data['lon'], location=data[
-                                            'location']))
-        return airport_list
->>>>>>> ca9545e8
     else:
         return None
 
@@ -1138,7 +1074,6 @@
 class Runway(object):
     """
     A Class for manipulation of Runway objects.
-<<<<<<< HEAD
     """
 
     airport = ""
@@ -1290,159 +1225,6 @@
             runways.append(runway)
                            
 
-=======
-    """
-
-    airport = ""
-    name = ""
-    lon = 0.0
-    lat = 0.0
-    heading = 0.0
-    runway_area = ""
-    runway_points = []
-
-    def __init__(self, **kwargs):
-        try:
-            for keyword in ["airport", "name", "lon", "lat", "heading", "runway_area", "runway_area_poly",
-                            "runway_points"]:
-                setattr(self, keyword, kwargs[keyword])
-        except:
-             for keyword in ["airport", "name", "lon", "lat", "heading", "runway_points"]:
-                setattr(self, keyword, kwargs[keyword])
-           
-
-    def to_JSON(self):
-        """Creates a JSON representation string of the airport"""
-        return json.dumps(self, default=lambda o: o.__dict__, \
-                          sort_keys=True, separators=(',', ':'))
-
-    def logToDB(self, dbconn, printQuery=None, update=None):
-        """
-        Inserts or updates an Airport into the DB, creating a POLYGON WKB representation
-        from the list of co-ordinates supplied.
-
-        Args:
-            dbconn: psycopg2 DB connectiomn
-            printQuery: Boolean to trigger printing of constructed SQL
-            update: Boolean to trigger update rather than insertion of a record.
-
-        Returns:
-            Nothing much
-
-        Raises:
-            psycopg2 exceptions on error
-        """
-        cur = dbconn.cursor()
-        coordinates = "POINT(%s %s)" % (self.lon, self.lat)
-        polygon = "POLYGON (("
-        num_points = 0
-        # Build WKT representation from lat/lon (y/x) pairs,
-        # which have to be swapped to lon/lat (x/y)
-        for i in self.runway_points:
-            if num_points > 0:
-                polygon = polygon + ", "
-            polygon = polygon + ("%s %s" % (i[1], i[0]))
-            num_points += 1
-        polygon = polygon + (", %s %s))" %
-                             (self.runway_points[0][1], self.runway_points[0][0]))
-
-        if update:
-            sql = '''
-			UPDATE runways SET (heading, location, runway_area) =
-			(%s, ST_PointFromText(%s, 4326), ST_GeographyFromText(%s)) WHERE icao like '%s' and name like '%s' '''
-            params = [self.heading, coordinates, polygon, self.airport, self.name]
-        else:
-            sql = '''
-			INSERT into runways (airport, name, heading, location, runway_area)
-			VALUES (%s, %s, %s, ST_PointFromText(%s, 4326), ST_GeographyFromText(%s))'''
-            params = [self.airport, self.name, self.heading, coordinates, polygon]
-
-
-        if printQuery:
-            print(cur.mogrify(sql, params))
-
-        try:
-            cur.execute(sql, params)
-        except Exception as foo:
-            print("Some error", foo)
-
-
-        cur.close()
-
-    #
-    # Delete from DB
-    #
-    def delFromDB(self, dbconn, printQuery=None):
-        """
-        Deletes a runway from the DB.
-
-        Args:
-            dbconn: psycopg2 DB connectiomn
-            printQuery: Boolean to trigger printing of constructed SQL
-
-        Returns:
-            Nothing much
-
-        Raises:
-            psycopg2 exceptions on error
-        """
-        cur = dbconn.cursor()
-        sql = "DELETE from runways WHERE airport like '%s' and name like '%s'" % (self.airport, self.name)
-        if printQuery:
-            print(cur.mogrify(sql))
-        cur.execute(sql)
-
-    #
-    # Distance from another object with lat/lon
-    #
-    def distance(self, plane):
-        """Returns distance in metres from another object with lat/lon"""
-        return geodistance(self.lon, self.lat, plane.lon, plane.lat)
-
-
-def readRunways(dbconn, airport, printQuery=None, numRecs=100):
-    """
-    Reads an airport's runways from the DB.
-
-    Args:
-        dbconn: A psycopg2 DB connection
-        airport: The conICAO 4 character name for the airport
-        printQuery: Boolean that triggers printing of the SQL (optional)
-
-    Returns:
-        An list of Runway objects
-
-    Raises:
-        psycopg2 exceptions
-    """
-    runways = []
-    cur = dbconn.cursor(cursor_factory=RealDictCursor)
-    sql = '''
-		SELECT airport, name, heading, ST_X(location::geometry) as lon, ST_Y(location::geometry) as lat, location, runway_area, ST_AsText(runway_area::geometry) as runway_area_poly
-			FROM runways WHERE airport like \'%s\' ''' % airport
-
-    if printQuery:
-        print(cur.mogrify(sql))
-    cur.execute(sql)
-    data = cur.fetchmany(numRecs)
-    if data:
-        for rec in data:
-            pointstr = rec['runway_area_poly'].strip("POLYGON()")
-            pointlist = pointstr.split(',')
-            runway_points = []
-            for i in pointlist:
-                j = i.split(' ')
-                tmp = [float(j[1]), float(j[0])]
-                runway_points.append(tmp)
-
-                runway = Runway(airport=rec['airport'], name=rec['name'], heading=rec['heading'],
-                            lat=rec['lat'], lon=rec['lon'], runway_area=rec['runway_area'],
-                                runway_area_poly=rec['runway_area_poly'], runway_points=runway_points)
-
-            runways.append(runway)
-
-
->>>>>>> ca9545e8
         return runways
     else:
         return None
